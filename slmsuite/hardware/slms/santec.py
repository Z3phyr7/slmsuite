"""
Hardware control for Santec SLMs.
Santec LCoS SLM-200, SLM-210, SLM-300, ...

Note
~~~~
:class:`.Santec` requires files from Santec to be present in the 
:mod:`~slmsuite.hardware.slms` directory:

 - A header file (_slm_win.py) and
 - Dynamically linked libraries (SLMFunc.dll and FTD3XX.dll).

These files should be copied in before use.

Note
~~~~
Santec provides base wavefront correction accounting for the curvature of the SLM surface.
Consider loading these files via :meth:`.SLM..load_flatmap()`
"""
import os
import ctypes
import numpy as np
import cv2

from .slm import SLM

if hasattr(os, "add_dll_directory"):
    try:
        # Python >= 3.8 requires the search path for .dll loading.
        os.add_dll_directory(os.path.dirname(os.path.abspath(__file__)))
        # Load Santec's header file.
        from . import _slm_win as slm_funcs
<<<<<<< HEAD
    else:
        print("`os` has no attribute `add_dll_directory`.")
        raise FileNotFoundError()
except BaseException as e:
    # Provide an informative error should something go wrong.
    print("Santec SLM files not installed. Add these to use Santec SLMs.")
    print(
        "  Files from Santec must be present in the slms directory:\n"
        "  - A header file (_slm_win.py) and\n"
        "  - Dynamically linked libraries (SLMFunc.dll and FTD3XX.dll).\n"
        "Check that theses files are present and are error-free.\n{}".format(e)
    )
=======
    except BaseException as e:
        # Provide an informative error should something go wrong.
        print("Santec DLLs not installed. Install these to use Santec SLMs.")
else:
    print("santec.py: `os` has no attribute `add_dll_directory`.")
>>>>>>> 561c6211


class Santec(SLM):
    """
    Interfaces with Santec SLMs.

    Attributes
    ------
    slm_number : int
        USB port number assigned by Santec SDK.
    display_number : int
        Display number assigned by Santec SDK.
    """

    def __init__(self, slm_number=1, display_number=2, verbose=True, **kwargs):
        """
        Initializes an instance of a Santec SLM.

        Arguments
        ------
        slm_number
            See :attr:`slm_number`.
        display_number
            See :attr:`display_number`.
        verbose : bool
            Whether to print extra information.
        kwargs
            See :meth:`.SLM.__init__` for permissible options.

        Note
        ----
        Santec sets the voltage lookup table to correspond to the wavelength
        supplied to :attr:`.SLM.wav_um`. This allows :attr:`.SLM.wav_norm` to
        always be one, and make use of optimized routines (see :meth`.write()`)

        Caution
        ~~~~~~~
        :class:`.Santec` defaults to 8 micron SLM pixel size 
        (:attr:`.SLM.dx_um` = :attr:`.SLM.dy_um` = 8)
        and 10-bit :attr:`.SLM.bitdepth`.
        This is valid for SLM-200, SLM-210, and SLM-300, but may not be valid for future
        Santec models.
        """
        max_phase = 2 * np.pi

        self.slm_number = int(slm_number)
        self.display_number = int(display_number)

        # Default wavelength is 0.780um.
        wav_um = kwargs.pop("wav_um", 0.780)

        if verbose:
            print("Santec initializing... ", end="")
        assert (
            slm_funcs.SLM_Ctrl_Open(self.slm_number) == 0
        ), "Opening Santec slm_number={} failed.".format(self.slm_number)
        slm_funcs.SLM_Ctrl_WriteVI(self.slm_number, 1)  # 0:Memory 1:DVI
        if verbose:
            print("success")

        # Update wavelength if needed
        wav_current = ctypes.c_uint32(0)
        phase_current = ctypes.c_ulong(0)
        slm_funcs.SLM_Ctrl_ReadWL(self.slm_number, wav_current, phase_current)

        wav_desired = int(1e3 * wav_um)
        phase_desired = int(np.floor(max_phase * 100 / np.pi))

        if wav_current.value != 1e3 * wav_um:
            if verbose:
                print(
                    "Current wavelength table: wav = {0} nm, maxphase = {1:.2f}pi".format(
                        wav_current.value, phase_current.value / 100.0
                    )
                )
                print(
                    "Desired wavelength table: wav = {0} nm, maxphase = {1:.2f}pi...".format(
                        wav_desired, phase_desired / 100.0
                    )
                )
                print("     ...Updating wavelength table (this may take 30 seconds)...")

            # Set wavelength (nm) and maximum phase (100 * number pi)
            slm_funcs.SLM_Ctrl_WriteWL(self.slm_number, wav_desired, phase_desired)
            # Save wavelength
            slm_funcs.SLM_Ctrl_WriteAW(self.slm_number)

            # Verify wavelength
            slm_funcs.SLM_Ctrl_ReadWL(self.slm_number, wav_current, phase_current)
            if verbose:
                print(
                    "Updated wavelength table: wav = {0} nm, maxphase = {1:.2f}pi".format(
                        wav_current.value, phase_current.value / 100.0
                    )
                )

        # Check for the SLM parameters and save them
        width = ctypes.c_ushort(0)
        height = ctypes.c_ushort(0)
        display_name = ctypes.create_string_buffer(64)

        if verbose:
            print("Looking for display... ", end="")
        slm_funcs.SLM_Disp_Info2(self.display_number, width, height, display_name)
        name = display_name.value.decode(
            "mbcs"
        )  # For instance, "LCOS-SLM,SOC,8001,2018021001"
        if verbose:
            print("success")

        names = name.split(",")

        # If the target display_number is not found, then print some debug:
        if names[0] != "LCOS-SLM":
            slm_funcs.SLM_Ctrl_Close(self.slm_number)

            raise ValueError(
                "SLM not found at display_number {}."
                "Use .info() to find the correct display!".format(self.display_number)
            )

        # Open SLM
        if verbose:
            print("Opening {}... ".format(name), end="")
        slm_funcs.SLM_Disp_Open(self.display_number)
        if verbose:
            print("success")

        super().__init__(
            int(width.value),
            int(height.value),
            bitdepth=10,
            name="Santec_" + names[-1],
            wav_um=wav_um,
            dx_um=8,
            dy_um=8,
            **kwargs
        )

        self.write(None)

    @staticmethod
    def info(verbose=True):
        """
        Discovers the names of all the displays. Checks all 8 possible supported by Santec's SDK.

        Parameters
        ----------
        verbose : bool
            Whether to print the discovered information.

        Returns
        --------
        list of (int, str) tuples
            The number and name of each SLM.
        """
        # Check for the SLM parameters and save them
        width = ctypes.c_ushort(0)
        height = ctypes.c_ushort(0)
        display_name = ctypes.create_string_buffer(64)

        display_list = []

        if verbose:
            print("display_number, display_name:")
            print("#,  Name")

        for display_number in range(1, 8):
            slm_funcs.SLM_Disp_Info2(display_number, width, height, display_name)
            name = display_name.value.decode("mbcs")
            if verbose:
                print("{},  {}".format(display_number, name))

            display_list.append((display_number, name))

        return display_list

    def load_flatmap(self, flatmap_path=None, smooth=False):
        """
        See :meth:`.SLM.load_flatmap`.

        Parameters
        ----------
        smooth : bool
            Whether to apply a Guassian blur to smooth the data.
        """
        # TODO: Fix default `flatmap_path`
        try:
            if flatmap_path is None:    # Hack
                flatmap_path = "Wavefront_correction_Data_211236000001(520nm).csv"

            # Load from .csv, skipping the first row and column
            # (corresponding to X and Y coordinates).
            map = np.loadtxt(flatmap_path, skiprows=1, dtype=int, delimiter=",")[:, 1:]

            phase = (-2 * np.pi / self.bitresolution) * map.astype(float)

            # Smooth the map
            real = np.cos(phase)
            imag = np.sin(phase)
            size_blur = 15

            real = cv2.GaussianBlur(real, (size_blur, size_blur), 0)
            imag = cv2.GaussianBlur(imag, (size_blur, size_blur), 0)

            # Recombine the components
            phase = np.arctan2(imag, real) + np.pi

            self.flatmap = phase
        except BaseException as e:
            print("Error while loading flatmap.\n{}".format(e))

        return self.flatmap

    def close(self):
        """See :meth:`.SLM.close`."""
        slm_funcs.SLM_Disp_Close(self.display_number)
        slm_funcs.SLM_Ctrl_Close(self.slm_number)

    def _write_hw(self, phase):
        """See :meth:`.SLM._write_hw`."""
        matrix = phase.astype(ctypes.c_uint16)

        n_h, n_w = self.shape

        # Write to SLM
        c = matrix.ctypes.data_as(ctypes.POINTER((ctypes.c_int16 * n_h) * n_w)).contents
        ret = slm_funcs.SLM_Disp_Data(self.display_number, n_w, n_h, 0, c)
        if ret != 0:
            raise RuntimeError("SLM returned error {}.".format(ret))

    def write_csv(self, filename):
        """
        Write the phase image contained in a .csv file to the SLM.
        This image should have the size of the SLM.

        Parameters
        ----------
        filename : str
            Path to the .csv file.
        """
        slm_funcs.SLM_Disp_ReadCSV(self.display_number, 0, filename)<|MERGE_RESOLUTION|>--- conflicted
+++ resolved
@@ -30,26 +30,15 @@
         os.add_dll_directory(os.path.dirname(os.path.abspath(__file__)))
         # Load Santec's header file.
         from . import _slm_win as slm_funcs
-<<<<<<< HEAD
-    else:
-        print("`os` has no attribute `add_dll_directory`.")
-        raise FileNotFoundError()
-except BaseException as e:
-    # Provide an informative error should something go wrong.
-    print("Santec SLM files not installed. Add these to use Santec SLMs.")
-    print(
-        "  Files from Santec must be present in the slms directory:\n"
-        "  - A header file (_slm_win.py) and\n"
-        "  - Dynamically linked libraries (SLMFunc.dll and FTD3XX.dll).\n"
-        "Check that theses files are present and are error-free.\n{}".format(e)
-    )
-=======
     except BaseException as e:
         # Provide an informative error should something go wrong.
         print("Santec DLLs not installed. Install these to use Santec SLMs.")
+        print(  "  Files from Santec must be present in the slms directory:\n"
+                "  - A header file (_slm_win.py) and\n"
+                "  - Dynamically linked libraries (SLMFunc.dll and FTD3XX.dll).\n"
+                "Check that theses files are present and are error-free.\n{}".format(e))
 else:
-    print("santec.py: `os` has no attribute `add_dll_directory`.")
->>>>>>> 561c6211
+    print("santec.py: os has no attribute add_dll_directory.")
 
 
 class Santec(SLM):
