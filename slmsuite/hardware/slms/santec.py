"""
Hardware control for Santec SLMs.
Santec LCoS SLM-200, SLM-210, SLM-300, ...

Note
~~~~
:class:`.Santec` requires files from Santec to be present in the 
:mod:`~slmsuite.hardware.slms` directory:

 - A header file (_slm_win.py) and
 - Dynamically linked libraries (SLMFunc.dll and FTD3XX.dll).

These files should be copied in before use.

Note
~~~~
Santec provides base wavefront correction accounting for the curvature of the SLM surface.
Consider loading these files via :meth:`.SLM..load_flatmap()`
"""
import os
import ctypes
import numpy as np
import cv2

from .slm import SLM

if hasattr(os, "add_dll_directory"):
    try:
        # Python >= 3.8 requires the search path for .dll loading.
        os.add_dll_directory(os.path.dirname(os.path.abspath(__file__)))
        # Load Santec's header file.
        from . import _slm_win as slm_funcs
<<<<<<< HEAD
    else:
        print("os has no attribute add_dll_directory.")
        raise FileNotFoundError()
except BaseException as e:
    # Provide an informative error should something go wrong.
    print("Santec SLM files not installed. Add these to use Santec SLMs.")
    print(
        "  Files from Santec must be present in the slms directory:\n"
        "  - A header file (_slm_win.py) and\n"
        "  - Dynamically linked libaries (SLMFunc.dll and FTD3XX.dll).\n"
        "Check that theses files are present and are error-free.\n{}".format(e)
    )
=======
    except BaseException as e:
        # Provide an informative error should something go wrong.
        print("Santec DLLs not installed. Install these to use Santec SLMs.")
        print(  "  Files from Santec must be present in the slms directory:\n"
                "  - A header file (_slm_win.py) and\n"
                "  - Dynamically linked libraries (SLMFunc.dll and FTD3XX.dll).\n"
                "Check that theses files are present and are error-free.\n{}".format(e))
else:
    print("santec.py: os has no attribute add_dll_directory.")
>>>>>>> 2c4f1bbe


class Santec(SLM):
    """
    Interfaces with Santec SLMs.

    Attributes
    ------
    slm_number : int
        USB port number assigned by Santec SDK.
    display_number : int
        Display number assigned by Santec SDK.
    """

    def __init__(self, slm_number=1, display_number=2, verbose=True, **kwargs):
        """
        Initializes an instance of a Santec SLM.

        Arguments
        ------
        slm_number
            See :attr:`slm_number`.
        display_number
            See :attr:`display_number`.
        verbose : bool
            Whether to print extra information.
        kwargs
            See :meth:`.SLM.__init__` for permissible options.

        Note
        ----
        Santec sets the voltage lookup table to correspond to the wavelength
        supplied to :attr:`.SLM.wav_um`. This allows :attr:`.SLM.wav_norm` to
        always be one, and make use of optimized routines (see :meth`.write()`)

        Caution
        ~~~~~~~
        :class:`.Santec` defaults to 8 micron SLM pixel size 
        (:attr:`.SLM.dx_um` = :attr:`.SLM.dy_um` = 8)
        and 10-bit :attr:`.SLM.bitdepth`.
        This is valid for SLM-200, SLM-210, and SLM-300, but may not be valid for future
        Santec models.
        """
        max_phase = 2 * np.pi

        self.slm_number = int(slm_number)
        self.display_number = int(display_number)

        # Default wavelength is 0.780um.
        wav_um = kwargs.pop("wav_um", 0.780)

        if verbose:
            print("Santec initializing... ", end="")
        assert (
            slm_funcs.SLM_Ctrl_Open(self.slm_number) == 0
        ), "Opening Santec slm_number={} failed.".format(self.slm_number)
        slm_funcs.SLM_Ctrl_WriteVI(self.slm_number, 1)  # 0:Memory 1:DVI
        if verbose:
            print("success")

        # Update wavelength if needed
        wav_current = ctypes.c_uint32(0)
        phase_current = ctypes.c_ulong(0)
        slm_funcs.SLM_Ctrl_ReadWL(self.slm_number, wav_current, phase_current)

        wav_desired = int(1e3 * wav_um)
        phase_desired = int(np.floor(max_phase * 100 / np.pi))

        if wav_current.value != 1e3 * wav_um:
            if verbose:
                print("Current wavelength table: wav = {0} nm, maxphase = {1:.2f}pi"
                    .format(wav_current.value, phase_current.value / 100.0))
                print("Desired wavelength table: wav = {0} nm, maxphase = {1:.2f}pi"
                        .format(wav_desired, phase_desired / 100.0))
                print("     ...Updating wavelength table (this may take 30 seconds)...")

            # Set wavelength (nm) and maximum phase (100 * number pi)
            slm_funcs.SLM_Ctrl_WriteWL(self.slm_number, wav_desired, phase_desired)
            # Save wavelength
            slm_funcs.SLM_Ctrl_WriteAW(self.slm_number)

            # Verify wavelength
            slm_funcs.SLM_Ctrl_ReadWL(self.slm_number, wav_current, phase_current)
            if verbose:
                print("Updated wavelength table: wav = {0} nm, maxphase = {1:.2f}pi"
                        .format(wav_current.value, phase_current.value / 100.0))

        # Check for the SLM parameters and save them
        width = ctypes.c_ushort(0)
        height = ctypes.c_ushort(0)
        display_name = ctypes.create_string_buffer(64)

        if verbose:
            print("Looking for display... ", end="")
        slm_funcs.SLM_Disp_Info2(self.display_number, width, height, display_name)
        
        # For instance, "LCOS-SLM,SOC,8001,2018021001"
        name = display_name.value.decode("mbcs")
        if verbose:
            print("success")

        names = name.split(",")

        # If the target display_number is not found, then print some debug:
        if names[0] != "LCOS-SLM":
            slm_funcs.SLM_Ctrl_Close(self.slm_number)

            raise ValueError(   "SLM not found at display_number {}. " \
                                "Use .info() to find the correct display!" \
                                .format(self.display_number)    )

        # Open SLM
        if verbose:
            print("Opening {}... ".format(name), end="")
        slm_funcs.SLM_Disp_Open(self.display_number)
        if verbose:
            print("success")

        super().__init__(
            int(width.value),
            int(height.value),
            bitdepth=10,
            name="Santec_" + names[-1],
            wav_um=wav_um,
            dx_um=8,
            dy_um=8,
            **kwargs
        )

        self.write(None)

    @staticmethod
    def info(verbose=True):
        """
        Discovers the names of all the displays. Checks all 8 possible supported by Santec's SDK.

        Parameters
        ----------
        verbose : bool
            Whether to print the discovered information.

        Returns
        --------
        list of (int, str) tuples
            The number and name of each SLM.
        """
        # Check for the SLM parameters and save them
        width = ctypes.c_ushort(0)
        height = ctypes.c_ushort(0)
        display_name = ctypes.create_string_buffer(64)

        display_list = []

        if verbose:
            print("display_number, display_name:")
            print("#,  Name")

        for display_number in range(1, 8):
            slm_funcs.SLM_Disp_Info2(display_number, width, height, display_name)
            name = display_name.value.decode("mbcs")
            if verbose:
                print("{},  {}".format(display_number, name))

            display_list.append((display_number, name))

        return display_list

    def load_flatmap(self, flatmap_path=None, smooth=False):
        """
        See :meth:`.SLM.load_flatmap`.

        Parameters
        ----------
        smooth : bool
            Whether to apply a Guassian blur to smooth the data.
        """
        # TODO: Fix default flatmap_path
        try:
            if flatmap_path is None:    # Hack
                flatmap_path = "Wavefront_correction_Data_211236000001(520nm).csv"

            # Load from .csv, skipping the first row and column
            # (corresponding to X and Y coordinates).
            map = np.loadtxt(flatmap_path, skiprows=1, dtype=int, delimiter=",")[:, 1:]

            phase = (-2 * np.pi / self.bitresolution) * map.astype(float)

            # Smooth the map
            real = np.cos(phase)
            imag = np.sin(phase)
            size_blur = 15

            real = cv2.GaussianBlur(real, (size_blur, size_blur), 0)
            imag = cv2.GaussianBlur(imag, (size_blur, size_blur), 0)

            # Recombine the components
            phase = np.arctan2(imag, real) + np.pi

            self.flatmap = phase
        except BaseException as e:
            print("Error while loading flatmap.\n{}".format(e))

        return self.flatmap

    def close(self):
        """See :meth:`.SLM.close`."""
        slm_funcs.SLM_Disp_Close(self.display_number)
        slm_funcs.SLM_Ctrl_Close(self.slm_number)

    def _write_hw(self, phase):
        """See :meth:`.SLM._write_hw`."""
        matrix = phase.astype(ctypes.c_uint16)

        n_h, n_w = self.shape

        # Write to SLM
        c = matrix.ctypes.data_as(ctypes.POINTER((ctypes.c_int16 * n_h) * n_w)).contents
        ret = slm_funcs.SLM_Disp_Data(self.display_number, n_w, n_h, 0, c)
        if ret != 0:
            raise RuntimeError("SLM returned error {}.".format(ret))

    def write_csv(self, filename):
        """
        Write the phase image contained in a .csv file to the SLM.
        This image should have the size of the SLM.

        Parameters
        ----------
        filename : str
            Path to the .csv file.
        """
        slm_funcs.SLM_Disp_ReadCSV(self.display_number, 0, filename)<|MERGE_RESOLUTION|>--- conflicted
+++ resolved
@@ -30,20 +30,6 @@
         os.add_dll_directory(os.path.dirname(os.path.abspath(__file__)))
         # Load Santec's header file.
         from . import _slm_win as slm_funcs
-<<<<<<< HEAD
-    else:
-        print("os has no attribute add_dll_directory.")
-        raise FileNotFoundError()
-except BaseException as e:
-    # Provide an informative error should something go wrong.
-    print("Santec SLM files not installed. Add these to use Santec SLMs.")
-    print(
-        "  Files from Santec must be present in the slms directory:\n"
-        "  - A header file (_slm_win.py) and\n"
-        "  - Dynamically linked libaries (SLMFunc.dll and FTD3XX.dll).\n"
-        "Check that theses files are present and are error-free.\n{}".format(e)
-    )
-=======
     except BaseException as e:
         # Provide an informative error should something go wrong.
         print("Santec DLLs not installed. Install these to use Santec SLMs.")
@@ -53,7 +39,6 @@
                 "Check that theses files are present and are error-free.\n{}".format(e))
 else:
     print("santec.py: os has no attribute add_dll_directory.")
->>>>>>> 2c4f1bbe
 
 
 class Santec(SLM):
